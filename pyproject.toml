--- conflicted
+++ resolved
@@ -28,12 +28,8 @@
 ]
 
 [tool.uv.sources]
-<<<<<<< HEAD
-verse = { git = "https://github.com/shengjiex98/verse-library", rev = "cbad767bf18a56bd4a56665a04a9f6a703d583d6" }
-=======
 # verse = { git = "https://github.com/shengjiex98/verse-library" }
 verse = { workspace = true }
->>>>>>> 21745395
 
 [tool.uv.workspace]
 members = ["packages/*"]
