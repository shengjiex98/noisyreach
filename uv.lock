--- conflicted
+++ resolved
@@ -875,16 +875,12 @@
 ]
 
 [package.metadata]
-<<<<<<< HEAD
-requires-dist = [{ name = "verse", git = "https://github.com/shengjiex98/verse-library?rev=cbad767bf18a56bd4a56665a04a9f6a703d583d6" }]
-=======
 requires-dist = [
     { name = "ipykernel", marker = "extra == 'notebook'", specifier = ">=6.29.5" },
     { name = "nbformat", marker = "extra == 'notebook'", specifier = ">=5.10.4" },
     { name = "verse", editable = "packages/verse-library" },
 ]
 provides-extras = ["notebook"]
->>>>>>> 21745395
 
 [package.metadata.requires-dev]
 dev = [
@@ -1748,13 +1744,8 @@
 
 [[package]]
 name = "verse"
-<<<<<<< HEAD
-version = "0.1"
-source = { git = "https://github.com/shengjiex98/verse-library?rev=cbad767bf18a56bd4a56665a04a9f6a703d583d6#cbad767bf18a56bd4a56665a04a9f6a703d583d6" }
-=======
 version = "0.1.0"
 source = { editable = "packages/verse-library" }
->>>>>>> 21745395
 dependencies = [
     { name = "astunparse" },
     { name = "beautifulsoup4" },
